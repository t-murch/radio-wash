using System.Text;
using Hangfire;
using Hangfire.PostgreSql;
using Microsoft.AspNetCore.Authentication.JwtBearer;
using Microsoft.AspNetCore.DataProtection;
using Microsoft.AspNetCore.Mvc;
using Microsoft.EntityFrameworkCore;
using Microsoft.IdentityModel.Tokens;
using Microsoft.OpenApi.Models;
using RadioWash.Api.Configuration;
using RadioWash.Api.Infrastructure.Data;
using RadioWash.Api.Infrastructure.Repositories;
using RadioWash.Api.Services.Implementations;
using RadioWash.Api.Services.Interfaces;
using RadioWash.Api.Hubs;
using RadioWash.Api.Models.Domain;

var builder = WebApplication.CreateBuilder(args);

// Configuration
builder.Services.Configure<SpotifySettings>(builder.Configuration.GetSection(SpotifySettings.SectionName));
builder.Services.Configure<RadioWash.Api.Configuration.BatchProcessingSettings>(builder.Configuration.GetSection(RadioWash.Api.Configuration.BatchProcessingSettings.SectionName));
var frontendUrl = builder.Configuration["FrontendUrl"] ?? "http://localhost:3000";

// Services
builder.Services.AddHttpClient();

// Configure Data Protection with persistent key storage
builder.Services.AddDataProtection()
    .PersistKeysToDbContext<RadioWashDbContext>()
    .SetApplicationName("RadioWash");
builder.Services.AddSingleton<IEncryptionService, EncryptionService>();
builder.Services.AddScoped<ITokenEncryptionService, TokenEncryptionService>();
builder.Services.AddScoped<IMusicTokenService, MusicTokenService>();

// Repositories
builder.Services.AddScoped<IUserRepository, UserRepository>();
builder.Services.AddScoped<IUserProviderDataRepository, UserProviderDataRepository>();
builder.Services.AddScoped<IUserMusicTokenRepository, UserMusicTokenRepository>();
builder.Services.AddScoped<ICleanPlaylistJobRepository, CleanPlaylistJobRepository>();
builder.Services.AddScoped<ITrackMappingRepository, TrackMappingRepository>();

// Subscription repositories
builder.Services.AddScoped<ISubscriptionPlanRepository, SubscriptionPlanRepository>();
builder.Services.AddScoped<IUserSubscriptionRepository, UserSubscriptionRepository>();
builder.Services.AddScoped<IPlaylistSyncConfigRepository, PlaylistSyncConfigRepository>();
builder.Services.AddScoped<IPlaylistSyncHistoryRepository, PlaylistSyncHistoryRepository>();

// Services
builder.Services.AddScoped<IUserService, UserService>();
builder.Services.AddScoped<IUserProviderTokenService, SupabaseUserProviderTokenService>();
builder.Services.AddScoped<ISpotifyService, SpotifyService>();
builder.Services.AddScoped<ICleanPlaylistService, CleanPlaylistService>();
builder.Services.AddScoped<IProgressBroadcastService, ProgressBroadcastService>();

// Subscription services
builder.Services.AddScoped<ISubscriptionService, SubscriptionService>();
builder.Services.AddScoped<IPlaylistSyncService, PlaylistSyncService>();
builder.Services.AddScoped<IPlaylistDeltaCalculator, PlaylistDeltaCalculator>();
builder.Services.AddScoped<ISyncSchedulerService, SyncSchedulerService>();
builder.Services.AddScoped<ISyncTimeCalculator, SyncTimeCalculator>();
builder.Services.AddScoped<IPaymentService, StripePaymentService>();
builder.Services.AddScoped<IEventUtility, EventUtilityWrapper>();
builder.Services.AddScoped<IStripeHealthCheckService, StripeHealthCheckService>();

// SOLID Refactored Services
builder.Services.AddScoped<RadioWash.Api.Infrastructure.Patterns.IUnitOfWork, RadioWash.Api.Infrastructure.Patterns.EntityFrameworkUnitOfWork>();
builder.Services.AddScoped<ICleanPlaylistJobProcessor, CleanPlaylistJobProcessor>();
builder.Services.AddScoped<IJobOrchestrator, HangfireJobOrchestrator>();
builder.Services.AddScoped<IPlaylistCleanerFactory, PlaylistCleanerFactory>();
builder.Services.AddScoped<SpotifyPlaylistCleaner>();
builder.Services.AddScoped<IProgressTracker, SmartProgressTracker>();
builder.Services.AddSingleton<BatchConfiguration>(provider =>
{
  var settings = builder.Configuration.GetSection(RadioWash.Api.Configuration.BatchProcessingSettings.SectionName)
      .Get<RadioWash.Api.Configuration.BatchProcessingSettings>() ?? new RadioWash.Api.Configuration.BatchProcessingSettings();
  return new BatchConfiguration(settings.BatchSize, settings.ProgressReportingThreshold, settings.DatabasePersistenceThreshold);
});

// SignalR
builder.Services.AddSignalR();

// Database
builder.Services.AddDbContext<RadioWashDbContext>(options =>
    options.UseNpgsql(builder.Configuration.GetConnectionString("DefaultConnection")));

// Memory Cache
builder.Services.AddMemoryCache();

// CORS
builder.Services.AddCors(options =>
{
    options.AddPolicy("AllowFrontend", policy =>
    {
        policy.WithOrigins(frontendUrl)
            .AllowAnyMethod()
            .AllowAnyHeader()
            .AllowCredentials();
    });
});

// Authentication - Configure for Supabase JWT
builder.Services.AddAuthentication(JwtBearerDefaults.AuthenticationScheme)
.AddJwtBearer(options =>
{
    options.RequireHttpsMetadata = !builder.Environment.IsDevelopment() && !builder.Environment.IsEnvironment("Test");

    var supabasePublicUrl = builder.Configuration["Supabase:PublicUrl"];
    var jwtSecret = builder.Configuration["Supabase:JwtSecret"];
    options.Authority = $"{supabasePublicUrl}/auth/v1";
    options.Audience = "authenticated";
    options.TokenValidationParameters = new TokenValidationParameters
    {
        ValidateIssuer = true,
        ValidateAudience = true,
        ValidateLifetime = true,
        ValidateIssuerSigningKey = true,
        ValidIssuer = $"{supabasePublicUrl}/auth/v1",
        ValidAudience = "authenticated",
        IssuerSigningKey = new SymmetricSecurityKey(Encoding.UTF8.GetBytes(jwtSecret!))
    };

    options.Events = new JwtBearerEvents
    {
        OnMessageReceived = context =>
        {
            // For SignalR connections, read token from query string (WebSocket/SSE cannot use headers)
            var accessToken = context.Request.Query["access_token"];
            var path = context.HttpContext.Request.Path;
            if (!string.IsNullOrEmpty(accessToken) &&
            path.StartsWithSegments("/hubs"))
            {
                context.Token = accessToken;
                return Task.CompletedTask;
            }

            // For regular HTTP requests, read token from Authorization header
            var authHeader = context.Request.Headers.Authorization.FirstOrDefault();
            if (authHeader?.StartsWith("Bearer ") == true)
            {
                context.Token = authHeader.Substring("Bearer ".Length).Trim();
            }
            return Task.CompletedTask;
        }
    };
});

// Supabase Gotrue Client
builder.Services.AddSingleton<Supabase.Gotrue.Client>(provider =>
{
    var config = provider.GetRequiredService<IConfiguration>();
    var supabaseUrl = config["Supabase:Url"];
    var serviceRoleKey = config["Supabase:ServiceRoleKey"];
    return new Supabase.Gotrue.Client(new Supabase.Gotrue.ClientOptions
    {
        Url = $"{supabaseUrl}/auth/v1",
        Headers = new Dictionary<string, string>
        {
            ["apikey"] = serviceRoleKey!,
            ["Authorization"] = $"Bearer {serviceRoleKey}"
        }
    });
});

// Hangfire (skip in testing environments)
var skipHangfire = builder.Configuration.GetValue<bool>("SkipMigrations"); // Use same flag for consistency
if (!builder.Environment.IsEnvironment("Testing") && !builder.Environment.IsEnvironment("Test") && !skipHangfire)
{
    builder.Services.AddHangfire(config => config
        .SetDataCompatibilityLevel(CompatibilityLevel.Version_170)
        .UseSimpleAssemblyNameTypeSerializer()
        .UseRecommendedSerializerSettings()
        .UsePostgreSqlStorage(config => config.UseNpgsqlConnection(builder.Configuration.GetConnectionString("DefaultConnection"))));
    builder.Services.AddHangfireServer();
}

builder.Services.AddControllers();
builder.Services.AddEndpointsApiExplorer();
builder.Services.AddSwaggerGen(c =>
{
    c.SwaggerDoc("v1", new OpenApiInfo { Title = "RadioWash API", Version = "v1" });
    c.AddSecurityDefinition("Bearer", new OpenApiSecurityScheme
    {
        Description = "JWT Authorization header using the Bearer scheme. Example: \"Authorization: Bearer {token}\"",
        Name = "Authorization",
        In = ParameterLocation.Header,
        Type = SecuritySchemeType.ApiKey,
        Scheme = "Bearer"
    });

    c.AddSecurityRequirement(new OpenApiSecurityRequirement
    {
        {
            new OpenApiSecurityScheme
            {
                Reference = new OpenApiReference
                {
                    Type = ReferenceType.SecurityScheme,
                    Id = "Bearer"
                }
            },
            Array.Empty<string>()
        }
    });
});

// Sentry
if (builder.Environment.IsProduction())
{
    var sentryDsn = builder.Configuration["Sentry:Dsn"];
    if (string.IsNullOrWhiteSpace(sentryDsn))
    {
        throw new InvalidOperationException("Sentry:Dsn configuration is required for Production environment");
    }

    builder.WebHost.UseSentry(options =>
    {
        options.Dsn = sentryDsn;
        options.Environment = "Production";
        options.SampleRate = 1.0f;
        options.TracesSampleRate = 0.1f; // Performance monitoring
        options.AttachStacktrace = true;
    });
}

// Configure model state validation logging
builder.Services.Configure<ApiBehaviorOptions>(options =>
{
    options.InvalidModelStateResponseFactory = context =>
    {
        var logger = context.HttpContext.RequestServices.GetRequiredService<ILogger<Program>>();
        var errors = context.ModelState
            .Where(x => x.Value.Errors.Count > 0)
            .Select(x => new { Field = x.Key, Errors = x.Value.Errors.Select(e => e.ErrorMessage) });

        logger.LogWarning("Model validation failed for {Method} {Path}: {@Errors}",
            context.HttpContext.Request.Method,
            context.HttpContext.Request.Path,
            errors);

        return new BadRequestObjectResult(context.ModelState);
    };
});

var app = builder.Build();

if (app.Environment.IsDevelopment())
{
    app.UseSwagger();
    app.UseSwaggerUI();
}

// Apply migrations (skip only for unit testing environment)
var skipMigrations = app.Configuration.GetValue<bool>("SkipMigrations");
if (!app.Environment.IsEnvironment("Testing") && !skipMigrations)
{
<<<<<<< HEAD
  using (var scope = app.Services.CreateScope())
  {
    var dbContext = scope.ServiceProvider.GetRequiredService<RadioWashDbContext>();
    var migrationLogger = scope.ServiceProvider.GetRequiredService<ILogger<Program>>();

    try
    {
      dbContext.Database.Migrate();
      migrationLogger.LogInformation("Database migrations applied successfully");

      // Seed subscription plans
      await RadioWash.Api.Infrastructure.Data.DatabaseSeeder.SeedSubscriptionPlansAsync(dbContext, app.Configuration);
      migrationLogger.LogInformation("Database seeding completed successfully");
    }
    catch (Exception ex)
    {
      migrationLogger.LogError(ex, "Error applying database migrations or seeding");
      throw;
    }

    // Validate Stripe configuration
    var stripeHealthCheck = scope.ServiceProvider.GetRequiredService<IStripeHealthCheckService>();
    var stripeConfigValid = await stripeHealthCheck.ValidateConfigurationAsync();
    if (!stripeConfigValid)
    {
      migrationLogger.LogError("Stripe configuration validation failed - application will not start");
      throw new InvalidOperationException("Stripe configuration is invalid");
    }
    
    // Test Stripe connectivity in non-test environments
    if (!app.Environment.IsEnvironment("Testing") && !app.Environment.IsEnvironment("Test"))
    {
      var stripeConnectivityOk = await stripeHealthCheck.TestConnectivityAsync();
      if (!stripeConnectivityOk)
      {
        migrationLogger.LogWarning("Stripe connectivity test failed - check network connectivity and API keys");
      }
    }
  }
=======
    using (var scope = app.Services.CreateScope())
    {
        var dbContext = scope.ServiceProvider.GetRequiredService<RadioWashDbContext>();
        var migrationLogger = scope.ServiceProvider.GetRequiredService<ILogger<Program>>();

        try
        {
            dbContext.Database.Migrate();
            migrationLogger.LogInformation("Database migrations applied successfully");
        }
        catch (Exception ex)
        {
            migrationLogger.LogError(ex, "Error applying database migrations");
            throw;
        }
    }
>>>>>>> eb195b6d
}

app.UseCors("AllowFrontend");
app.UseMiddleware<RadioWash.Api.Middleware.GlobalExceptionMiddleware>();
app.UseAuthentication();
app.UseMiddleware<RadioWash.Api.Middleware.TokenRefreshMiddleware>();
app.UseAuthorization();
app.MapControllers();
app.MapHub<PlaylistProgressHub>("/hubs/playlist-progress", options =>
{
    options.Transports = Microsoft.AspNetCore.Http.Connections.HttpTransportType.ServerSentEvents |
                        Microsoft.AspNetCore.Http.Connections.HttpTransportType.WebSockets |
                        Microsoft.AspNetCore.Http.Connections.HttpTransportType.LongPolling;

    // Add detailed logging for SignalR connections
    options.ApplicationMaxBufferSize = 65536;
    options.TransportMaxBufferSize = 65536;
});

// Log SignalR hub mapping
var logger = app.Services.GetRequiredService<ILogger<Program>>();
logger.LogInformation("SignalR Hub mapped at /hubs/playlist-progress with transports: {Transports}",
    "ServerSentEvents, WebSockets, LongPolling");

// Only add Hangfire dashboard in non-testing environments
var skipHangfireDashboard = app.Configuration.GetValue<bool>("SkipMigrations"); // Use same flag for consistency
if (!app.Environment.IsEnvironment("Testing") && !app.Environment.IsEnvironment("Test") && !skipHangfireDashboard)
{
<<<<<<< HEAD
  app.UseHangfireDashboard();

  // Initialize scheduled sync jobs
  using (var scope = app.Services.CreateScope())
  {
    var syncScheduler = scope.ServiceProvider.GetRequiredService<ISyncSchedulerService>();
    syncScheduler.InitializeScheduledJobs();
  }
=======
    app.UseHangfireDashboard();
>>>>>>> eb195b6d
}

app.Run();

// Make Program class accessible for integration tests
public partial class Program { }
<|MERGE_RESOLUTION|>--- conflicted
+++ resolved
@@ -1,360 +1,337 @@
-using System.Text;
-using Hangfire;
-using Hangfire.PostgreSql;
-using Microsoft.AspNetCore.Authentication.JwtBearer;
-using Microsoft.AspNetCore.DataProtection;
-using Microsoft.AspNetCore.Mvc;
-using Microsoft.EntityFrameworkCore;
-using Microsoft.IdentityModel.Tokens;
-using Microsoft.OpenApi.Models;
-using RadioWash.Api.Configuration;
-using RadioWash.Api.Infrastructure.Data;
-using RadioWash.Api.Infrastructure.Repositories;
-using RadioWash.Api.Services.Implementations;
-using RadioWash.Api.Services.Interfaces;
-using RadioWash.Api.Hubs;
-using RadioWash.Api.Models.Domain;
-
-var builder = WebApplication.CreateBuilder(args);
-
-// Configuration
-builder.Services.Configure<SpotifySettings>(builder.Configuration.GetSection(SpotifySettings.SectionName));
-builder.Services.Configure<RadioWash.Api.Configuration.BatchProcessingSettings>(builder.Configuration.GetSection(RadioWash.Api.Configuration.BatchProcessingSettings.SectionName));
-var frontendUrl = builder.Configuration["FrontendUrl"] ?? "http://localhost:3000";
-
-// Services
-builder.Services.AddHttpClient();
-
-// Configure Data Protection with persistent key storage
-builder.Services.AddDataProtection()
-    .PersistKeysToDbContext<RadioWashDbContext>()
-    .SetApplicationName("RadioWash");
-builder.Services.AddSingleton<IEncryptionService, EncryptionService>();
-builder.Services.AddScoped<ITokenEncryptionService, TokenEncryptionService>();
-builder.Services.AddScoped<IMusicTokenService, MusicTokenService>();
-
-// Repositories
-builder.Services.AddScoped<IUserRepository, UserRepository>();
-builder.Services.AddScoped<IUserProviderDataRepository, UserProviderDataRepository>();
-builder.Services.AddScoped<IUserMusicTokenRepository, UserMusicTokenRepository>();
-builder.Services.AddScoped<ICleanPlaylistJobRepository, CleanPlaylistJobRepository>();
-builder.Services.AddScoped<ITrackMappingRepository, TrackMappingRepository>();
-
-// Subscription repositories
-builder.Services.AddScoped<ISubscriptionPlanRepository, SubscriptionPlanRepository>();
-builder.Services.AddScoped<IUserSubscriptionRepository, UserSubscriptionRepository>();
-builder.Services.AddScoped<IPlaylistSyncConfigRepository, PlaylistSyncConfigRepository>();
-builder.Services.AddScoped<IPlaylistSyncHistoryRepository, PlaylistSyncHistoryRepository>();
-
-// Services
-builder.Services.AddScoped<IUserService, UserService>();
-builder.Services.AddScoped<IUserProviderTokenService, SupabaseUserProviderTokenService>();
-builder.Services.AddScoped<ISpotifyService, SpotifyService>();
-builder.Services.AddScoped<ICleanPlaylistService, CleanPlaylistService>();
-builder.Services.AddScoped<IProgressBroadcastService, ProgressBroadcastService>();
-
-// Subscription services
-builder.Services.AddScoped<ISubscriptionService, SubscriptionService>();
-builder.Services.AddScoped<IPlaylistSyncService, PlaylistSyncService>();
-builder.Services.AddScoped<IPlaylistDeltaCalculator, PlaylistDeltaCalculator>();
-builder.Services.AddScoped<ISyncSchedulerService, SyncSchedulerService>();
-builder.Services.AddScoped<ISyncTimeCalculator, SyncTimeCalculator>();
-builder.Services.AddScoped<IPaymentService, StripePaymentService>();
-builder.Services.AddScoped<IEventUtility, EventUtilityWrapper>();
-builder.Services.AddScoped<IStripeHealthCheckService, StripeHealthCheckService>();
-
-// SOLID Refactored Services
-builder.Services.AddScoped<RadioWash.Api.Infrastructure.Patterns.IUnitOfWork, RadioWash.Api.Infrastructure.Patterns.EntityFrameworkUnitOfWork>();
-builder.Services.AddScoped<ICleanPlaylistJobProcessor, CleanPlaylistJobProcessor>();
-builder.Services.AddScoped<IJobOrchestrator, HangfireJobOrchestrator>();
-builder.Services.AddScoped<IPlaylistCleanerFactory, PlaylistCleanerFactory>();
-builder.Services.AddScoped<SpotifyPlaylistCleaner>();
-builder.Services.AddScoped<IProgressTracker, SmartProgressTracker>();
-builder.Services.AddSingleton<BatchConfiguration>(provider =>
-{
-  var settings = builder.Configuration.GetSection(RadioWash.Api.Configuration.BatchProcessingSettings.SectionName)
-      .Get<RadioWash.Api.Configuration.BatchProcessingSettings>() ?? new RadioWash.Api.Configuration.BatchProcessingSettings();
-  return new BatchConfiguration(settings.BatchSize, settings.ProgressReportingThreshold, settings.DatabasePersistenceThreshold);
-});
-
-// SignalR
-builder.Services.AddSignalR();
-
-// Database
-builder.Services.AddDbContext<RadioWashDbContext>(options =>
-    options.UseNpgsql(builder.Configuration.GetConnectionString("DefaultConnection")));
-
-// Memory Cache
-builder.Services.AddMemoryCache();
-
-// CORS
-builder.Services.AddCors(options =>
-{
-    options.AddPolicy("AllowFrontend", policy =>
-    {
-        policy.WithOrigins(frontendUrl)
-            .AllowAnyMethod()
-            .AllowAnyHeader()
-            .AllowCredentials();
-    });
-});
-
-// Authentication - Configure for Supabase JWT
-builder.Services.AddAuthentication(JwtBearerDefaults.AuthenticationScheme)
-.AddJwtBearer(options =>
-{
-    options.RequireHttpsMetadata = !builder.Environment.IsDevelopment() && !builder.Environment.IsEnvironment("Test");
-
-    var supabasePublicUrl = builder.Configuration["Supabase:PublicUrl"];
-    var jwtSecret = builder.Configuration["Supabase:JwtSecret"];
-    options.Authority = $"{supabasePublicUrl}/auth/v1";
-    options.Audience = "authenticated";
-    options.TokenValidationParameters = new TokenValidationParameters
-    {
-        ValidateIssuer = true,
-        ValidateAudience = true,
-        ValidateLifetime = true,
-        ValidateIssuerSigningKey = true,
-        ValidIssuer = $"{supabasePublicUrl}/auth/v1",
-        ValidAudience = "authenticated",
-        IssuerSigningKey = new SymmetricSecurityKey(Encoding.UTF8.GetBytes(jwtSecret!))
-    };
-
-    options.Events = new JwtBearerEvents
-    {
-        OnMessageReceived = context =>
-        {
-            // For SignalR connections, read token from query string (WebSocket/SSE cannot use headers)
-            var accessToken = context.Request.Query["access_token"];
-            var path = context.HttpContext.Request.Path;
-            if (!string.IsNullOrEmpty(accessToken) &&
-            path.StartsWithSegments("/hubs"))
-            {
-                context.Token = accessToken;
-                return Task.CompletedTask;
-            }
-
-            // For regular HTTP requests, read token from Authorization header
-            var authHeader = context.Request.Headers.Authorization.FirstOrDefault();
-            if (authHeader?.StartsWith("Bearer ") == true)
-            {
-                context.Token = authHeader.Substring("Bearer ".Length).Trim();
-            }
-            return Task.CompletedTask;
-        }
-    };
-});
-
-// Supabase Gotrue Client
-builder.Services.AddSingleton<Supabase.Gotrue.Client>(provider =>
-{
-    var config = provider.GetRequiredService<IConfiguration>();
-    var supabaseUrl = config["Supabase:Url"];
-    var serviceRoleKey = config["Supabase:ServiceRoleKey"];
-    return new Supabase.Gotrue.Client(new Supabase.Gotrue.ClientOptions
-    {
-        Url = $"{supabaseUrl}/auth/v1",
-        Headers = new Dictionary<string, string>
-        {
-            ["apikey"] = serviceRoleKey!,
-            ["Authorization"] = $"Bearer {serviceRoleKey}"
-        }
-    });
-});
-
-// Hangfire (skip in testing environments)
-var skipHangfire = builder.Configuration.GetValue<bool>("SkipMigrations"); // Use same flag for consistency
-if (!builder.Environment.IsEnvironment("Testing") && !builder.Environment.IsEnvironment("Test") && !skipHangfire)
-{
-    builder.Services.AddHangfire(config => config
-        .SetDataCompatibilityLevel(CompatibilityLevel.Version_170)
-        .UseSimpleAssemblyNameTypeSerializer()
-        .UseRecommendedSerializerSettings()
-        .UsePostgreSqlStorage(config => config.UseNpgsqlConnection(builder.Configuration.GetConnectionString("DefaultConnection"))));
-    builder.Services.AddHangfireServer();
-}
-
-builder.Services.AddControllers();
-builder.Services.AddEndpointsApiExplorer();
-builder.Services.AddSwaggerGen(c =>
-{
-    c.SwaggerDoc("v1", new OpenApiInfo { Title = "RadioWash API", Version = "v1" });
-    c.AddSecurityDefinition("Bearer", new OpenApiSecurityScheme
-    {
-        Description = "JWT Authorization header using the Bearer scheme. Example: \"Authorization: Bearer {token}\"",
-        Name = "Authorization",
-        In = ParameterLocation.Header,
-        Type = SecuritySchemeType.ApiKey,
-        Scheme = "Bearer"
-    });
-
-    c.AddSecurityRequirement(new OpenApiSecurityRequirement
-    {
-        {
-            new OpenApiSecurityScheme
-            {
-                Reference = new OpenApiReference
-                {
-                    Type = ReferenceType.SecurityScheme,
-                    Id = "Bearer"
-                }
-            },
-            Array.Empty<string>()
-        }
-    });
-});
-
-// Sentry
-if (builder.Environment.IsProduction())
-{
-    var sentryDsn = builder.Configuration["Sentry:Dsn"];
-    if (string.IsNullOrWhiteSpace(sentryDsn))
-    {
-        throw new InvalidOperationException("Sentry:Dsn configuration is required for Production environment");
-    }
-
-    builder.WebHost.UseSentry(options =>
-    {
-        options.Dsn = sentryDsn;
-        options.Environment = "Production";
-        options.SampleRate = 1.0f;
-        options.TracesSampleRate = 0.1f; // Performance monitoring
-        options.AttachStacktrace = true;
-    });
-}
-
-// Configure model state validation logging
-builder.Services.Configure<ApiBehaviorOptions>(options =>
-{
-    options.InvalidModelStateResponseFactory = context =>
-    {
-        var logger = context.HttpContext.RequestServices.GetRequiredService<ILogger<Program>>();
-        var errors = context.ModelState
-            .Where(x => x.Value.Errors.Count > 0)
-            .Select(x => new { Field = x.Key, Errors = x.Value.Errors.Select(e => e.ErrorMessage) });
-
-        logger.LogWarning("Model validation failed for {Method} {Path}: {@Errors}",
-            context.HttpContext.Request.Method,
-            context.HttpContext.Request.Path,
-            errors);
-
-        return new BadRequestObjectResult(context.ModelState);
-    };
-});
-
-var app = builder.Build();
-
-if (app.Environment.IsDevelopment())
-{
-    app.UseSwagger();
-    app.UseSwaggerUI();
-}
-
-// Apply migrations (skip only for unit testing environment)
-var skipMigrations = app.Configuration.GetValue<bool>("SkipMigrations");
-if (!app.Environment.IsEnvironment("Testing") && !skipMigrations)
-{
-<<<<<<< HEAD
-  using (var scope = app.Services.CreateScope())
-  {
-    var dbContext = scope.ServiceProvider.GetRequiredService<RadioWashDbContext>();
-    var migrationLogger = scope.ServiceProvider.GetRequiredService<ILogger<Program>>();
-
-    try
-    {
-      dbContext.Database.Migrate();
-      migrationLogger.LogInformation("Database migrations applied successfully");
-
-      // Seed subscription plans
-      await RadioWash.Api.Infrastructure.Data.DatabaseSeeder.SeedSubscriptionPlansAsync(dbContext, app.Configuration);
-      migrationLogger.LogInformation("Database seeding completed successfully");
-    }
-    catch (Exception ex)
-    {
-      migrationLogger.LogError(ex, "Error applying database migrations or seeding");
-      throw;
-    }
-
-    // Validate Stripe configuration
-    var stripeHealthCheck = scope.ServiceProvider.GetRequiredService<IStripeHealthCheckService>();
-    var stripeConfigValid = await stripeHealthCheck.ValidateConfigurationAsync();
-    if (!stripeConfigValid)
-    {
-      migrationLogger.LogError("Stripe configuration validation failed - application will not start");
-      throw new InvalidOperationException("Stripe configuration is invalid");
-    }
-    
-    // Test Stripe connectivity in non-test environments
-    if (!app.Environment.IsEnvironment("Testing") && !app.Environment.IsEnvironment("Test"))
-    {
-      var stripeConnectivityOk = await stripeHealthCheck.TestConnectivityAsync();
-      if (!stripeConnectivityOk)
-      {
-        migrationLogger.LogWarning("Stripe connectivity test failed - check network connectivity and API keys");
-      }
-    }
-  }
-=======
-    using (var scope = app.Services.CreateScope())
-    {
-        var dbContext = scope.ServiceProvider.GetRequiredService<RadioWashDbContext>();
-        var migrationLogger = scope.ServiceProvider.GetRequiredService<ILogger<Program>>();
-
-        try
-        {
-            dbContext.Database.Migrate();
-            migrationLogger.LogInformation("Database migrations applied successfully");
-        }
-        catch (Exception ex)
-        {
-            migrationLogger.LogError(ex, "Error applying database migrations");
-            throw;
-        }
-    }
->>>>>>> eb195b6d
-}
-
-app.UseCors("AllowFrontend");
-app.UseMiddleware<RadioWash.Api.Middleware.GlobalExceptionMiddleware>();
-app.UseAuthentication();
-app.UseMiddleware<RadioWash.Api.Middleware.TokenRefreshMiddleware>();
-app.UseAuthorization();
-app.MapControllers();
-app.MapHub<PlaylistProgressHub>("/hubs/playlist-progress", options =>
-{
-    options.Transports = Microsoft.AspNetCore.Http.Connections.HttpTransportType.ServerSentEvents |
-                        Microsoft.AspNetCore.Http.Connections.HttpTransportType.WebSockets |
-                        Microsoft.AspNetCore.Http.Connections.HttpTransportType.LongPolling;
-
-    // Add detailed logging for SignalR connections
-    options.ApplicationMaxBufferSize = 65536;
-    options.TransportMaxBufferSize = 65536;
-});
-
-// Log SignalR hub mapping
-var logger = app.Services.GetRequiredService<ILogger<Program>>();
-logger.LogInformation("SignalR Hub mapped at /hubs/playlist-progress with transports: {Transports}",
-    "ServerSentEvents, WebSockets, LongPolling");
-
-// Only add Hangfire dashboard in non-testing environments
-var skipHangfireDashboard = app.Configuration.GetValue<bool>("SkipMigrations"); // Use same flag for consistency
-if (!app.Environment.IsEnvironment("Testing") && !app.Environment.IsEnvironment("Test") && !skipHangfireDashboard)
-{
-<<<<<<< HEAD
-  app.UseHangfireDashboard();
-
-  // Initialize scheduled sync jobs
-  using (var scope = app.Services.CreateScope())
-  {
-    var syncScheduler = scope.ServiceProvider.GetRequiredService<ISyncSchedulerService>();
-    syncScheduler.InitializeScheduledJobs();
-  }
-=======
-    app.UseHangfireDashboard();
->>>>>>> eb195b6d
-}
-
-app.Run();
-
-// Make Program class accessible for integration tests
-public partial class Program { }
+using System.Text;
+using Hangfire;
+using Hangfire.PostgreSql;
+using Microsoft.AspNetCore.Authentication.JwtBearer;
+using Microsoft.AspNetCore.DataProtection;
+using Microsoft.AspNetCore.Mvc;
+using Microsoft.EntityFrameworkCore;
+using Microsoft.IdentityModel.Tokens;
+using Microsoft.OpenApi.Models;
+using RadioWash.Api.Configuration;
+using RadioWash.Api.Infrastructure.Data;
+using RadioWash.Api.Infrastructure.Repositories;
+using RadioWash.Api.Services.Implementations;
+using RadioWash.Api.Services.Interfaces;
+using RadioWash.Api.Hubs;
+using RadioWash.Api.Models.Domain;
+
+var builder = WebApplication.CreateBuilder(args);
+
+// Configuration
+builder.Services.Configure<SpotifySettings>(builder.Configuration.GetSection(SpotifySettings.SectionName));
+builder.Services.Configure<RadioWash.Api.Configuration.BatchProcessingSettings>(builder.Configuration.GetSection(RadioWash.Api.Configuration.BatchProcessingSettings.SectionName));
+var frontendUrl = builder.Configuration["FrontendUrl"] ?? "http://localhost:3000";
+
+// Services
+builder.Services.AddHttpClient();
+
+// Configure Data Protection with persistent key storage
+builder.Services.AddDataProtection()
+    .PersistKeysToDbContext<RadioWashDbContext>()
+    .SetApplicationName("RadioWash");
+builder.Services.AddSingleton<IEncryptionService, EncryptionService>();
+builder.Services.AddScoped<ITokenEncryptionService, TokenEncryptionService>();
+builder.Services.AddScoped<IMusicTokenService, MusicTokenService>();
+
+// Repositories
+builder.Services.AddScoped<IUserRepository, UserRepository>();
+builder.Services.AddScoped<IUserProviderDataRepository, UserProviderDataRepository>();
+builder.Services.AddScoped<IUserMusicTokenRepository, UserMusicTokenRepository>();
+builder.Services.AddScoped<ICleanPlaylistJobRepository, CleanPlaylistJobRepository>();
+builder.Services.AddScoped<ITrackMappingRepository, TrackMappingRepository>();
+
+// Subscription repositories
+builder.Services.AddScoped<ISubscriptionPlanRepository, SubscriptionPlanRepository>();
+builder.Services.AddScoped<IUserSubscriptionRepository, UserSubscriptionRepository>();
+builder.Services.AddScoped<IPlaylistSyncConfigRepository, PlaylistSyncConfigRepository>();
+builder.Services.AddScoped<IPlaylistSyncHistoryRepository, PlaylistSyncHistoryRepository>();
+
+// Services
+builder.Services.AddScoped<IUserService, UserService>();
+builder.Services.AddScoped<IUserProviderTokenService, SupabaseUserProviderTokenService>();
+builder.Services.AddScoped<ISpotifyService, SpotifyService>();
+builder.Services.AddScoped<ICleanPlaylistService, CleanPlaylistService>();
+builder.Services.AddScoped<IProgressBroadcastService, ProgressBroadcastService>();
+
+// Subscription services
+builder.Services.AddScoped<ISubscriptionService, SubscriptionService>();
+builder.Services.AddScoped<IPlaylistSyncService, PlaylistSyncService>();
+builder.Services.AddScoped<IPlaylistDeltaCalculator, PlaylistDeltaCalculator>();
+builder.Services.AddScoped<ISyncSchedulerService, SyncSchedulerService>();
+builder.Services.AddScoped<ISyncTimeCalculator, SyncTimeCalculator>();
+builder.Services.AddScoped<IPaymentService, StripePaymentService>();
+builder.Services.AddScoped<IEventUtility, EventUtilityWrapper>();
+builder.Services.AddScoped<IStripeHealthCheckService, StripeHealthCheckService>();
+
+// SOLID Refactored Services
+builder.Services.AddScoped<RadioWash.Api.Infrastructure.Patterns.IUnitOfWork, RadioWash.Api.Infrastructure.Patterns.EntityFrameworkUnitOfWork>();
+builder.Services.AddScoped<ICleanPlaylistJobProcessor, CleanPlaylistJobProcessor>();
+builder.Services.AddScoped<IJobOrchestrator, HangfireJobOrchestrator>();
+builder.Services.AddScoped<IPlaylistCleanerFactory, PlaylistCleanerFactory>();
+builder.Services.AddScoped<SpotifyPlaylistCleaner>();
+builder.Services.AddScoped<IProgressTracker, SmartProgressTracker>();
+builder.Services.AddSingleton<BatchConfiguration>(provider =>
+{
+  var settings = builder.Configuration.GetSection(RadioWash.Api.Configuration.BatchProcessingSettings.SectionName)
+      .Get<RadioWash.Api.Configuration.BatchProcessingSettings>() ?? new RadioWash.Api.Configuration.BatchProcessingSettings();
+  return new BatchConfiguration(settings.BatchSize, settings.ProgressReportingThreshold, settings.DatabasePersistenceThreshold);
+});
+
+// SignalR
+builder.Services.AddSignalR();
+
+// Database
+builder.Services.AddDbContext<RadioWashDbContext>(options =>
+    options.UseNpgsql(builder.Configuration.GetConnectionString("DefaultConnection")));
+
+// Memory Cache
+builder.Services.AddMemoryCache();
+
+// CORS
+builder.Services.AddCors(options =>
+{
+    options.AddPolicy("AllowFrontend", policy =>
+    {
+        policy.WithOrigins(frontendUrl)
+            .AllowAnyMethod()
+            .AllowAnyHeader()
+            .AllowCredentials();
+    });
+});
+
+// Authentication - Configure for Supabase JWT
+builder.Services.AddAuthentication(JwtBearerDefaults.AuthenticationScheme)
+.AddJwtBearer(options =>
+{
+    options.RequireHttpsMetadata = !builder.Environment.IsDevelopment() && !builder.Environment.IsEnvironment("Test");
+
+    var supabasePublicUrl = builder.Configuration["Supabase:PublicUrl"];
+    var jwtSecret = builder.Configuration["Supabase:JwtSecret"];
+    options.Authority = $"{supabasePublicUrl}/auth/v1";
+    options.Audience = "authenticated";
+    options.TokenValidationParameters = new TokenValidationParameters
+    {
+        ValidateIssuer = true,
+        ValidateAudience = true,
+        ValidateLifetime = true,
+        ValidateIssuerSigningKey = true,
+        ValidIssuer = $"{supabasePublicUrl}/auth/v1",
+        ValidAudience = "authenticated",
+        IssuerSigningKey = new SymmetricSecurityKey(Encoding.UTF8.GetBytes(jwtSecret!))
+    };
+
+    options.Events = new JwtBearerEvents
+    {
+        OnMessageReceived = context =>
+        {
+            // For SignalR connections, read token from query string (WebSocket/SSE cannot use headers)
+            var accessToken = context.Request.Query["access_token"];
+            var path = context.HttpContext.Request.Path;
+            if (!string.IsNullOrEmpty(accessToken) &&
+            path.StartsWithSegments("/hubs"))
+            {
+                context.Token = accessToken;
+                return Task.CompletedTask;
+            }
+
+            // For regular HTTP requests, read token from Authorization header
+            var authHeader = context.Request.Headers.Authorization.FirstOrDefault();
+            if (authHeader?.StartsWith("Bearer ") == true)
+            {
+                context.Token = authHeader.Substring("Bearer ".Length).Trim();
+            }
+            return Task.CompletedTask;
+        }
+    };
+});
+
+// Supabase Gotrue Client
+builder.Services.AddSingleton<Supabase.Gotrue.Client>(provider =>
+{
+    var config = provider.GetRequiredService<IConfiguration>();
+    var supabaseUrl = config["Supabase:Url"];
+    var serviceRoleKey = config["Supabase:ServiceRoleKey"];
+    return new Supabase.Gotrue.Client(new Supabase.Gotrue.ClientOptions
+    {
+        Url = $"{supabaseUrl}/auth/v1",
+        Headers = new Dictionary<string, string>
+        {
+            ["apikey"] = serviceRoleKey!,
+            ["Authorization"] = $"Bearer {serviceRoleKey}"
+        }
+    });
+});
+
+// Hangfire (skip in testing environments)
+var skipHangfire = builder.Configuration.GetValue<bool>("SkipMigrations"); // Use same flag for consistency
+if (!builder.Environment.IsEnvironment("Testing") && !builder.Environment.IsEnvironment("Test") && !skipHangfire)
+{
+    builder.Services.AddHangfire(config => config
+        .SetDataCompatibilityLevel(CompatibilityLevel.Version_170)
+        .UseSimpleAssemblyNameTypeSerializer()
+        .UseRecommendedSerializerSettings()
+        .UsePostgreSqlStorage(config => config.UseNpgsqlConnection(builder.Configuration.GetConnectionString("DefaultConnection"))));
+    builder.Services.AddHangfireServer();
+}
+
+builder.Services.AddControllers();
+builder.Services.AddEndpointsApiExplorer();
+builder.Services.AddSwaggerGen(c =>
+{
+    c.SwaggerDoc("v1", new OpenApiInfo { Title = "RadioWash API", Version = "v1" });
+    c.AddSecurityDefinition("Bearer", new OpenApiSecurityScheme
+    {
+        Description = "JWT Authorization header using the Bearer scheme. Example: \"Authorization: Bearer {token}\"",
+        Name = "Authorization",
+        In = ParameterLocation.Header,
+        Type = SecuritySchemeType.ApiKey,
+        Scheme = "Bearer"
+    });
+
+    c.AddSecurityRequirement(new OpenApiSecurityRequirement
+    {
+        {
+            new OpenApiSecurityScheme
+            {
+                Reference = new OpenApiReference
+                {
+                    Type = ReferenceType.SecurityScheme,
+                    Id = "Bearer"
+                }
+            },
+            Array.Empty<string>()
+        }
+    });
+});
+
+// Sentry
+if (builder.Environment.IsProduction())
+{
+    var sentryDsn = builder.Configuration["Sentry:Dsn"];
+    if (string.IsNullOrWhiteSpace(sentryDsn))
+    {
+        throw new InvalidOperationException("Sentry:Dsn configuration is required for Production environment");
+    }
+
+    builder.WebHost.UseSentry(options =>
+    {
+        options.Dsn = sentryDsn;
+        options.Environment = "Production";
+        options.SampleRate = 1.0f;
+        options.TracesSampleRate = 0.1f; // Performance monitoring
+        options.AttachStacktrace = true;
+    });
+}
+
+// Configure model state validation logging
+builder.Services.Configure<ApiBehaviorOptions>(options =>
+{
+    options.InvalidModelStateResponseFactory = context =>
+    {
+        var logger = context.HttpContext.RequestServices.GetRequiredService<ILogger<Program>>();
+        var errors = context.ModelState
+            .Where(x => x.Value.Errors.Count > 0)
+            .Select(x => new { Field = x.Key, Errors = x.Value.Errors.Select(e => e.ErrorMessage) });
+
+        logger.LogWarning("Model validation failed for {Method} {Path}: {@Errors}",
+            context.HttpContext.Request.Method,
+            context.HttpContext.Request.Path,
+            errors);
+
+        return new BadRequestObjectResult(context.ModelState);
+    };
+});
+
+var app = builder.Build();
+
+if (app.Environment.IsDevelopment())
+{
+    app.UseSwagger();
+    app.UseSwaggerUI();
+}
+
+// Apply migrations (skip only for unit testing environment)
+var skipMigrations = app.Configuration.GetValue<bool>("SkipMigrations");
+if (!app.Environment.IsEnvironment("Testing") && !skipMigrations)
+{
+  using (var scope = app.Services.CreateScope())
+  {
+    var dbContext = scope.ServiceProvider.GetRequiredService<RadioWashDbContext>();
+    var migrationLogger = scope.ServiceProvider.GetRequiredService<ILogger<Program>>();
+
+    try
+    {
+      dbContext.Database.Migrate();
+      migrationLogger.LogInformation("Database migrations applied successfully");
+
+      // Seed subscription plans
+      await RadioWash.Api.Infrastructure.Data.DatabaseSeeder.SeedSubscriptionPlansAsync(dbContext, app.Configuration);
+      migrationLogger.LogInformation("Database seeding completed successfully");
+    }
+    catch (Exception ex)
+    {
+      migrationLogger.LogError(ex, "Error applying database migrations or seeding");
+      throw;
+    }
+
+    // Validate Stripe configuration
+    var stripeHealthCheck = scope.ServiceProvider.GetRequiredService<IStripeHealthCheckService>();
+    var stripeConfigValid = await stripeHealthCheck.ValidateConfigurationAsync();
+    if (!stripeConfigValid)
+    {
+      migrationLogger.LogError("Stripe configuration validation failed - application will not start");
+      throw new InvalidOperationException("Stripe configuration is invalid");
+    }
+    
+    // Test Stripe connectivity in non-test environments
+    if (!app.Environment.IsEnvironment("Testing") && !app.Environment.IsEnvironment("Test"))
+    {
+      var stripeConnectivityOk = await stripeHealthCheck.TestConnectivityAsync();
+      if (!stripeConnectivityOk)
+      {
+        migrationLogger.LogWarning("Stripe connectivity test failed - check network connectivity and API keys");
+      }
+    }
+  }
+}
+
+app.UseCors("AllowFrontend");
+app.UseMiddleware<RadioWash.Api.Middleware.GlobalExceptionMiddleware>();
+app.UseAuthentication();
+app.UseMiddleware<RadioWash.Api.Middleware.TokenRefreshMiddleware>();
+app.UseAuthorization();
+app.MapControllers();
+app.MapHub<PlaylistProgressHub>("/hubs/playlist-progress", options =>
+{
+    options.Transports = Microsoft.AspNetCore.Http.Connections.HttpTransportType.ServerSentEvents |
+                        Microsoft.AspNetCore.Http.Connections.HttpTransportType.WebSockets |
+                        Microsoft.AspNetCore.Http.Connections.HttpTransportType.LongPolling;
+
+    // Add detailed logging for SignalR connections
+    options.ApplicationMaxBufferSize = 65536;
+    options.TransportMaxBufferSize = 65536;
+});
+
+// Log SignalR hub mapping
+var logger = app.Services.GetRequiredService<ILogger<Program>>();
+logger.LogInformation("SignalR Hub mapped at /hubs/playlist-progress with transports: {Transports}",
+    "ServerSentEvents, WebSockets, LongPolling");
+
+// Only add Hangfire dashboard in non-testing environments
+var skipHangfireDashboard = app.Configuration.GetValue<bool>("SkipMigrations"); // Use same flag for consistency
+if (!app.Environment.IsEnvironment("Testing") && !app.Environment.IsEnvironment("Test") && !skipHangfireDashboard)
+{
+  app.UseHangfireDashboard();
+
+  // Initialize scheduled sync jobs
+  using (var scope = app.Services.CreateScope())
+  {
+    var syncScheduler = scope.ServiceProvider.GetRequiredService<ISyncSchedulerService>();
+    syncScheduler.InitializeScheduledJobs();
+  }
+}
+
+app.Run();
+
+// Make Program class accessible for integration tests
+public partial class Program { }