'use client';

import React from 'react';
import { User } from 'lucide-react';
import Image from 'next/image';
import Link from 'next/link';
import { useRouter } from 'next/navigation';

import { Button } from '@/components/ui/button';
import {
  DropdownMenu,
  DropdownMenuContent,
  DropdownMenuItem,
  DropdownMenuLabel,
  DropdownMenuSeparator,
  DropdownMenuTrigger,
} from '@/components/ui/dropdown-menu';
import { ThemeToggle } from '@/components/ui/theme-toggle';
import { createClient } from '@/lib/supabase/client';
import type { User as ApiUser } from '@/services/api';
<<<<<<< HEAD
import { useSubscriptionStatus } from '@/hooks/useSubscriptionSync';
=======
import { setSentryUser, clearSentryUser } from '@/lib/sentry-user-context';
import { AttachToFeedbackButton } from './ux/ReportBug-Btn';
>>>>>>> eb195b6d

interface GlobalHeaderProps {
  user?: ApiUser | null;
  showBackButton?: boolean;
  backButtonHref?: string;
  backButtonLabel?: string;
}

export function GlobalHeader({
  user,
  showBackButton = false,
  backButtonHref = '/dashboard',
  backButtonLabel = 'Back to Dashboard',
}: GlobalHeaderProps) {
  const router = useRouter();
  const supabase = createClient();
  const { data: subscriptionStatus } = useSubscriptionStatus();

  // Set Sentry user context when user changes
  React.useEffect(() => {
    setSentryUser(user || null);
  }, [user]);

  const handleSignOut = async () => {
    clearSentryUser(); // Clear Sentry context before sign out
    await supabase.auth.signOut();
    router.push('/');
  };

  const handleSignIn = () => {
    router.push('/auth');
  };

  return (
    <header className="bg-card border-b sticky top-0 z-50">
      <div className="max-w-7xl mx-auto py-3 px-4 sm:px-6 lg:px-8 flex justify-between items-center">
        <div className="flex items-center space-x-4">
          {showBackButton && (
            <Button variant="ghost" size="sm" asChild>
              <Link href={backButtonHref}>← {backButtonLabel}</Link>
            </Button>
          )}
          <Link href={user ? '/dashboard' : '/'} className="flex items-center">
            <h1 className="text-2xl font-bold text-green-600">RadioWash</h1>
          </Link>
        </div>

        <div className="flex items-center space-x-3">
          <ThemeToggle />

          {user ? (
            <DropdownMenu>
              <DropdownMenuTrigger asChild>
                <Button
                  variant="ghost"
                  className="relative h-10 w-10 rounded-md"
                >
                  {user.profileImageUrl ? (
                    <Image
                      src={user.profileImageUrl}
                      alt="User Profile"
                      className="rounded-full"
                      width={32}
                      height={32}
                    />
                  ) : (
                    <User className="h-5 w-5" />
                  )}
                </Button>
              </DropdownMenuTrigger>
              <DropdownMenuContent className="w-56" align="end" forceMount>
                <DropdownMenuLabel className="font-normal">
                  <div className="flex flex-col space-y-1">
                    <p className="text-sm font-medium leading-none">
                      {user.displayName}
                    </p>
                    <p className="text-xs leading-none text-muted-foreground">
                      {user.email}
                    </p>
                  </div>
                </DropdownMenuLabel>
                <DropdownMenuSeparator />
                <DropdownMenuItem asChild>
                  <Link href="/dashboard">Dashboard</Link>
                </DropdownMenuItem>
                <DropdownMenuItem asChild>
                  <Link href="/dashboard/sync">Sync Management</Link>
                </DropdownMenuItem>
                <DropdownMenuSeparator />
                <DropdownMenuItem asChild>
                  <Link href="/subscription" className="flex items-center justify-between">
                    <span>
                      {subscriptionStatus?.hasActiveSubscription 
                        ? 'Manage Subscription' 
                        : 'Upgrade to Auto-Sync'}
                    </span>
                    {subscriptionStatus?.hasActiveSubscription ? (
                      <span className="ml-2 px-2 py-0.5 bg-green-100 dark:bg-green-900 text-green-800 dark:text-green-200 text-xs rounded-full">
                        Pro
                      </span>
                    ) : (
                      <span className="ml-2 px-2 py-0.5 bg-purple-100 dark:bg-purple-900 text-purple-800 dark:text-purple-200 text-xs rounded-full">
                        Free
                      </span>
                    )}
                  </Link>
                </DropdownMenuItem>
                <DropdownMenuSeparator />
                <DropdownMenuItem asChild>
                  <AttachToFeedbackButton />
                </DropdownMenuItem>
                <DropdownMenuSeparator />
                <DropdownMenuItem onClick={handleSignOut}>
                  Sign out
                </DropdownMenuItem>
              </DropdownMenuContent>
            </DropdownMenu>
          ) : (
            <Button onClick={handleSignIn}>Sign In</Button>
          )}
        </div>
      </div>
    </header>
  );
}<|MERGE_RESOLUTION|>--- conflicted
+++ resolved
@@ -18,12 +18,9 @@
 import { ThemeToggle } from '@/components/ui/theme-toggle';
 import { createClient } from '@/lib/supabase/client';
 import type { User as ApiUser } from '@/services/api';
-<<<<<<< HEAD
 import { useSubscriptionStatus } from '@/hooks/useSubscriptionSync';
-=======
 import { setSentryUser, clearSentryUser } from '@/lib/sentry-user-context';
 import { AttachToFeedbackButton } from './ux/ReportBug-Btn';
->>>>>>> eb195b6d
 
 interface GlobalHeaderProps {
   user?: ApiUser | null;
